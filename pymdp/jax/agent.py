#!/usr/bin/env python
# -*- coding: utf-8 -*-

""" Agent Class implementation in Jax

__author__: Conor Heins, Dimitrije Markovic, Alexander Tschantz, Daphne Demekas, Brennan Klein

"""

import math as pymath
import jax.numpy as jnp
import jax.tree_util as jtu
from jax import nn, vmap, random
from . import inference, control, learning, utils, maths
from .distribution import Distribution, get_dependencies
from equinox import Module, field, tree_at

from typing import List, Optional, Union
from jaxtyping import Array
from functools import partial


class Agent(Module):
    """
    The Agent class, the highest-level API that wraps together processes for action, perception, and learning under active inference.

    The basic usage is as follows:

    >>> my_agent = Agent(A = A, B = C, <more_params>)
    >>> observation = env.step(initial_action)
    >>> qs = my_agent.infer_states(observation)
    >>> q_pi, G = my_agent.infer_policies(qs)
    >>> next_action = my_agent.sample_action()
    >>> next_observation = env.step(next_action)

    This represents one timestep of an active inference process. Wrapping this step in a loop with an ``Env()`` class that returns
    observations and takes actions as inputs, would entail a dynamic agent-environment interaction.
    """

    A: List[Array]
    B: List[Array]
    C: List[Array]
    D: List[Array]
    E: Array
    pA: List[Array]
    pB: List[Array]
    gamma: Array
    alpha: Array

    # threshold for inductive inference (the threshold for pruning transitions that are below a certain probability)
    inductive_threshold: Array
    # epsilon for inductive inference (trade-off/weight for how much inductive value contributes to EFE of policies)
    inductive_epsilon: Array
    # H vectors (one per hidden state factor) used for inductive inference -- these encode goal states or constraints
    H: List[Array]
    # I matrices (one per hidden state factor) used for inductive inference -- these encode the 'reachability' matrices of goal states encoded in `self.H`
    I: List[Array]
    # static parameters not leaves of the PyTree
    A_dependencies: Optional[List] = field(static=True)
    B_dependencies: Optional[List] = field(static=True)
    B_action_dependencies: Optional[List] = field(static=True)
    # mapping from multi action dependencies to flat action dependencies for each B
    action_maps: List[dict] = field(static=True)
    batch_size: int = field(static=True)
    num_iter: int = field(static=True)
    num_obs: List[int] = field(static=True)
    num_modalities: int = field(static=True)
    num_states: List[int] = field(static=True)
    num_factors: int = field(static=True)
    num_controls: List[int] = field(static=True)
    # Used to store original action dimensions in case there are multiple action dependencies per state
    num_controls_multi: List[int] = field(static=True)
    control_fac_idx: Optional[List[int]] = field(static=True)
    # depth of planning during roll-outs (i.e. number of timesteps to look ahead when computing expected free energy of policies)
    policy_len: int = field(static=True)
    # depth of inductive inference (i.e. number of future timesteps to use when computing inductive `I` matrix)
    inductive_depth: int = field(static=True)
    # matrix of all possible policies (each row is a policy of shape (num_controls[0], num_controls[1], ..., num_controls[num_control_factors-1])
    policies: Array = field(static=True)
    # policies_multi: Array = field(static=True)
    # flag for whether to use expected utility ("reward" or "preference satisfaction") when computing expected free energy
    use_utility: bool = field(static=True)
    # flag for whether to use state information gain ("salience") when computing expected free energy
    use_states_info_gain: bool = field(static=True)
    # flag for whether to use parameter information gain ("novelty") when computing expected free energy
    use_param_info_gain: bool = field(static=True)
    # flag for whether to use inductive inference ("intentional inference") when computing expected free energy
    use_inductive: bool = field(static=True)
    onehot_obs: bool = field(static=True)
    # determinstic or stochastic action selection
    action_selection: str = field(static=True)
    # whether to sample from full posterior over policies ("full") or from marginal posterior over actions ("marginal")
    sampling_mode: str = field(static=True)
    # fpi, vmp, mmp, ovf
    inference_algo: str = field(static=True)

    learn_A: bool = field(static=True)
    learn_B: bool = field(static=True)
    learn_C: bool = field(static=True)
    learn_D: bool = field(static=True)
    learn_E: bool = field(static=True)

    def __init__(
        self,
        A: Union[List[Array], List[Distribution]],
        B: Union[List[Array], List[Distribution]],
        C: Optional[List[Array]] = None,
        D: Optional[List[Array]] = None,
        E: Optional[Array] = None,
        pA=None,
        pB=None,
        H=None,
        I=None,
        A_dependencies=None,
        B_dependencies=None,
        B_action_dependencies=None,
        num_controls=None,
        control_fac_idx=None,
        policy_len=1,
        policies=None,
        gamma=16.0,
        alpha=16.0,
        inductive_depth=1,
        inductive_threshold=0.1,
        inductive_epsilon=1e-3,
        use_utility=True,
        use_states_info_gain=True,
        use_param_info_gain=False,
        use_inductive=False,
        onehot_obs=False,
        action_selection="deterministic",
        sampling_mode="marginal",
        inference_algo="fpi",
        num_iter=16,
        apply_batch=True,
        learn_A=True,
        learn_B=True,
        learn_C=False,
        learn_D=True,
        learn_E=False,
    ):
        if B_action_dependencies is not None:
            assert num_controls is not None, "Please specify num_controls for complex action dependencies"

        # extract high level variables
        self.num_modalities = len(A)
        self.num_factors = len(B)
        self.num_controls = num_controls
        self.num_controls_multi = num_controls

        # extract dependencies for A and B matrices
        (
            self.A_dependencies,
            self.B_dependencies,
            self.B_action_dependencies,
        ) = self._construct_dependencies(A_dependencies, B_dependencies, B_action_dependencies, A, B)

        # extract A and B tensors
        A = [jnp.array(a.data) if isinstance(a, Distribution) else a for a in A]
        B = [jnp.array(b.data) if isinstance(b, Distribution) else b for b in B]
        self.batch_size = A[0].shape[0] if not apply_batch else 1

        # flatten B action dims for multiple action dependencies
        self.action_maps = None
        self.num_controls_multi = num_controls
<<<<<<< HEAD
        if (
            B_action_dependencies is not None
        ):  # note, this only works when B_action_dependencies is not the trivial case of [[0], [1], ...., [num_factors-1]]
=======
        if B_action_dependencies is not None:
>>>>>>> 787fb005
            policies_multi = control.construct_policies(
                self.num_controls_multi, self.num_controls_multi, policy_len, control_fac_idx
            )
            B, self.action_maps = self._flatten_B_action_dims(B, self.B_action_dependencies)
            policies = self._construct_flattend_policies(policies_multi, self.action_maps)
            self.sampling_mode = "full"

        # extract shapes from A and B
        batch_dim = lambda x: x.shape[0] if apply_batch else x.shape[1]
        self.num_states = jtu.tree_map(batch_dim, B)
        self.num_obs = jtu.tree_map(batch_dim, A)
        self.num_controls = [B[f].shape[-1] for f in range(self.num_factors)]

        # static parameters
        self.num_iter = num_iter
        self.inference_algo = inference_algo
        self.inductive_depth = inductive_depth

        # policy parameters
        self.policy_len = policy_len
        self.action_selection = action_selection
        self.sampling_mode = sampling_mode
        self.use_utility = use_utility
        self.use_states_info_gain = use_states_info_gain
        self.use_param_info_gain = use_param_info_gain
        self.use_inductive = use_inductive

        # learning parameters
        self.learn_A = learn_A
        self.learn_B = learn_B
        self.learn_C = learn_C
        self.learn_D = learn_D
        self.learn_E = learn_E

        # construct control factor indices
        if control_fac_idx == None:
            self.control_fac_idx = [f for f in range(self.num_factors) if self.num_controls[f] > 1]
        else:
            msg = "Check control_fac_idx - must be consistent with `num_states` and `num_factors`..."
            assert max(control_fac_idx) <= (self.num_factors - 1), msg
            self.control_fac_idx = control_fac_idx

        # construct policies
        if policies is None:
            self.policies = control.construct_policies(
                self.num_states, self.num_controls, self.policy_len, self.control_fac_idx
            )
        else:
            self.policies = policies

        # setup pytree leaves A, B, C, D, E, pA, pB, H, I
        if apply_batch:
            A = jtu.tree_map(lambda x: jnp.broadcast_to(x, (self.batch_size,) + x.shape), A)
            B = jtu.tree_map(lambda x: jnp.broadcast_to(x, (self.batch_size,) + x.shape), B)

        if pA is not None and apply_batch:
            pA = jtu.tree_map(lambda x: jnp.broadcast_to(x, (self.batch_size,) + x.shape), pA)

        if pB is not None and apply_batch:
            pB = jtu.tree_map(lambda x: jnp.broadcast_to(x, (self.batch_size,) + x.shape), pB)

        if C is None:
            C = [jnp.ones((self.batch_size, self.num_obs[m])) / self.num_obs[m] for m in range(self.num_modalities)]
        elif apply_batch:
            C = jtu.tree_map(lambda x: jnp.broadcast_to(x, (self.batch_size,) + x.shape), C)

        if D is None:
            D = [jnp.ones((self.batch_size, self.num_states[f])) / self.num_states[f] for f in range(self.num_factors)]
        elif apply_batch:
            D = jtu.tree_map(lambda x: jnp.broadcast_to(x, (self.batch_size,) + x.shape), D)

        if E is None:
            E = jnp.ones((self.batch_size, len(self.policies))) / len(self.policies)
        elif apply_batch:
            E = jnp.broadcast_to(E, (self.batch_size,) + E.shape)

        if self.use_inductive and self.H is not None:
            I = control.generate_I_matrix(H, B, self.inductive_threshold, self.inductive_depth)
        elif self.use_inductive and I is not None:
            I = I
        else:
            I = jtu.tree_map(lambda x: jnp.expand_dims(jnp.zeros_like(x), 1), D)

        self.A = A
        self.B = B
        self.C = C
        self.D = D
        self.E = E
        self.H = H
        self.I = I
        self.pA = pA
        self.pB = pB

        self.gamma = jnp.broadcast_to(gamma, (self.batch_size,))
        self.alpha = jnp.broadcast_to(alpha, (self.batch_size,))
        self.inductive_threshold = jnp.broadcast_to(inductive_threshold, (self.batch_size,))
        self.inductive_epsilon = jnp.broadcast_to(inductive_epsilon, (self.batch_size,))
        self.onehot_obs = onehot_obs

        # validate model
        self._validate()

    @vmap
    def infer_states(self, observations, past_actions, empirical_prior, qs_hist, mask=None):
        """
        Update approximate posterior over hidden states by solving variational inference problem, given an observation.

        Parameters
        ----------
        observations: ``list`` or ``tuple`` of ints
            The observation input. Each entry ``observation[m]`` stores one-hot vectors representing the observations for modality ``m``.
        past_actions: ``list`` or ``tuple`` of ints
            The action input. Each entry ``past_actions[f]`` stores indices (or one-hots?) representing the actions for control factor ``f``.
        empirical_prior: ``list`` or ``tuple`` of ``jax.numpy.ndarray`` of dtype object
            Empirical prior beliefs over hidden states. Depending on the inference algorithm chosen, the resulting ``empirical_prior`` variable may be a matrix (or list of matrices)
            of additional dimensions to encode extra conditioning variables like timepoint and policy.
        Returns
        ---------
        qs: ``numpy.ndarray`` of dtype object
            Posterior beliefs over hidden states. Depending on the inference algorithm chosen, the resulting ``qs`` variable will have additional sub-structure to reflect whether
            beliefs are additionally conditioned on timepoint and policy.
            For example, in case the ``self.inference_algo == 'MMP' `` indexing structure is policy->timepoint-->factor, so that
            ``qs[p_idx][t_idx][f_idx]`` refers to beliefs about marginal factor ``f_idx`` expected under policy ``p_idx``
            at timepoint ``t_idx``.
        """

        # TODO: infer this from shapes
        if not self.onehot_obs:
            o_vec = [nn.one_hot(o, self.num_obs[m]) for m, o in enumerate(observations)]
        else:
            o_vec = observations

        A = self.A
        if mask is not None:
            for i, m in enumerate(mask):
                o_vec[i] = m * o_vec[i] + (1 - m) * jnp.ones_like(o_vec[i]) / self.num_obs[i]
                A[i] = m * A[i] + (1 - m) * jnp.ones_like(A[i]) / self.num_obs[i]

        output = inference.update_posterior_states(
            A,
            self.B,
            o_vec,
            past_actions,
            prior=empirical_prior,
            qs_hist=qs_hist,
            A_dependencies=self.A_dependencies,
            B_dependencies=self.B_dependencies,
            num_iter=self.num_iter,
            method=self.inference_algo,
        )

        return output

    @vmap
    def infer_policies(self, qs: List):
        """
        Perform policy inference by optimizing a posterior (categorical) distribution over policies.
        This distribution is computed as the softmax of ``G * gamma + lnE`` where ``G`` is the negative expected
        free energy of policies, ``gamma`` is a policy precision and ``lnE`` is the (log) prior probability of policies.
        This function returns the posterior over policies as well as the negative expected free energy of each policy.

        Returns
        ----------
        q_pi: 1D ``numpy.ndarray``
            Posterior beliefs over policies, i.e. a vector containing one posterior probability per policy.
        G: 1D ``numpy.ndarray``
            Negative expected free energies of each policy, i.e. a vector containing one negative expected free energy per policy.
        """

        latest_belief = jtu.tree_map(
            lambda x: x[-1], qs
        )  # only get the posterior belief held at the current timepoint
        q_pi, G = control.update_posterior_policies_inductive(
            self.policies,
            latest_belief,
            self.A,
            self.B,
            self.C,
            self.E,
            self.pA,
            self.pB,
            A_dependencies=self.A_dependencies,
            B_dependencies=self.B_dependencies,
            I=self.I,
            gamma=self.gamma,
            inductive_epsilon=self.inductive_epsilon,
            use_utility=self.use_utility,
            use_states_info_gain=self.use_states_info_gain,
            use_param_info_gain=self.use_param_info_gain,
            use_inductive=self.use_inductive,
        )

        return q_pi, G

    @vmap
    def infer_parameters(self, beliefs_A, outcomes, actions, beliefs_B=None, lr_pA=1.0, lr_pB=1.0, **kwargs):
        agent = self
<<<<<<< HEAD
        if self.learn_A:
            o_vec_seq = jtu.tree_map(lambda o, dim: nn.one_hot(o, dim), outcomes, self.num_obs)
            qA = learning.update_obs_likelihood_dirichlet(self.pA, o_vec_seq, beliefs_A, self.A_dependencies, lr=lr_pA)
            E_qA = jtu.tree_map(lambda x: maths.dirichlet_expected_value(x), qA)
            agent = tree_at(lambda x: (x.A, x.pA), agent, (E_qA, qA))

        if self.learn_B:
            beliefs_B = beliefs_A if beliefs_B is None else beliefs_B
            # as many elements as there are control factors, where each element is a jnp.ndarray of shape (n_timesteps, )
            actions_seq = [actions[..., i] for i in range(actions.shape[-1])]
            assert beliefs_B[0].shape[0] == actions_seq[0].shape[0] + 1
            actions_onehot = jtu.tree_map(lambda a, dim: nn.one_hot(a, dim, axis=-1), actions_seq, self.num_controls)
            qB = learning.update_state_likelihood_dirichlet(
                self.pB, beliefs_B, actions_onehot, self.B_dependencies, lr=lr_pB
            )
            E_qB = jtu.tree_map(lambda x: maths.dirichlet_expected_value(x), qB)
=======
        beliefs_B = beliefs_A if beliefs_B is None else beliefs_B
        if self.inference_algo == "ovf":
            smoothed_marginals_and_joints = inference.smoothing_ovf(beliefs_A, self.B, actions)
            marginal_beliefs = smoothed_marginals_and_joints[0]
            joint_beliefs = smoothed_marginals_and_joints[1]
        else:
            marginal_beliefs = beliefs_A
            if self.learn_B:
                nf = len(beliefs_B)
                joint_fn = lambda f: [beliefs_B[f][1:]] + [beliefs_B[f_idx][:-1] for f_idx in self.B_dependencies[f]]
                joint_beliefs = jtu.tree_map(joint_fn, list(range(nf)))

        if self.learn_A:
            qA, E_qA = learning.update_obs_likelihood_dirichlet(
                self.pA,
                outcomes,
                marginal_beliefs,
                A_dependencies=self.A_dependencies,
                num_obs=self.num_obs,
                onehot_obs=self.onehot_obs,
                lr=lr_pA,
            )

            agent = tree_at(lambda x: (x.A, x.pA), agent, (E_qA, qA))

        if self.learn_B:
            assert beliefs_B[0].shape[0] == actions.shape[0] + 1
            qB, E_qB = learning.update_state_transition_dirichlet(
                self.pB, joint_beliefs, actions, num_controls=self.num_controls, lr=lr_pB
            )
>>>>>>> 787fb005

            # if you have updated your beliefs about transitions, you need to re-compute the I matrix used for inductive inferenece
            if self.use_inductive and self.H is not None:
                I_updated = control.generate_I_matrix(self.H, E_qB, self.inductive_threshold, self.inductive_depth)
            else:
                I_updated = self.I

            agent = tree_at(lambda x: (x.B, x.pB, x.I), agent, (E_qB, qB, I_updated))

        # if self.learn_C:
        #     self.qC = learning.update_C(self.C, *args, **kwargs)
        #     self.C = jtu.tree_map(lambda x: maths.dirichlet_expected_value(x), self.qC)
        # if self.learn_D:
        #     self.qD = learning.update_D(self.D, *args, **kwargs)
        #     self.D = jtu.tree_map(lambda x: maths.dirichlet_expected_value(x), self.qD)
        # if self.learn_E:
        #     self.qE = learning.update_E(self.E, *args, **kwargs)
        #     self.E = maths.dirichlet_expected_value(self.qE)

        return agent

    @partial(vmap, in_axes=(0, 0, 0))
    def infer_empirical_prior(self, action, qs):
        # return empirical_prior, and the history of posterior beliefs (filtering distributions) held about hidden states at times 1, 2 ... t
        qs_last = jtu.tree_map(lambda x: x[-1], qs)
        # this computation of the predictive prior is correct only for fully factorised Bs.
        pred = control.compute_expected_state(qs_last, self.B, action, B_dependencies=self.B_dependencies)
        return (pred, qs)

    @vmap
    def sample_action(self, q_pi: Array, rng_key=None):
        """
        Sample or select a discrete action from the posterior over control states.

        Returns
        ----------
        action: 1D ``jax.numpy.ndarray``
            Vector containing the indices of the actions for each control factor
        action_probs: 2D ``jax.numpy.ndarray``
            Array of action probabilities
        """

        if (rng_key is None) and (self.action_selection == "stochastic"):
            raise ValueError("Please provide a random number generator key to sample actions stochastically")

        if self.sampling_mode == "marginal":
            action = control.sample_action(
                q_pi, self.policies, self.num_controls, self.action_selection, self.alpha, rng_key=rng_key
            )
        elif self.sampling_mode == "full":
            action = control.sample_policy(
                q_pi, self.policies, self.num_controls, self.action_selection, self.alpha, rng_key=rng_key
            )

        return action

    @vmap
    def multiaction_probabilities(self, q_pi: Array):
        """
        Compute probabilities of unique multi-actions from the posterior over policies.

        Parameters
        ----------
        q_pi: 1D ``numpy.ndarray``
        Posterior beliefs over policies, i.e. a vector containing one posterior probability per policy.

        Returns
        ----------
        multi-action: 1D ``jax.numpy.ndarray``
            Vector containing probabilities of possible multi-actions for different factors
        """

        if self.sampling_mode == "marginal":
            marginals = control.get_marginals(q_pi, self.policies, self.num_controls)
            outer = lambda a, b: jnp.outer(a, b).reshape(-1)
            marginals = jtu.tree_reduce(outer, marginals)

        elif self.sampling_mode == "full":
            locs = jnp.all(self.policies[:, 0] == jnp.expand_dims(self.unique_multiactions, -2), -1)
            marginals = jnp.where(locs, q_pi, 0.0).sum(-1)

        # assert jnp.isclose(jnp.sum(marginals), 1.)  # this fails inside scan
        return marginals

    def decode_multi_actions(self, action):
        """Decode flattened actions to multiple actions"""
        if self.action_maps is None:
            return action

        action_multi = jnp.zeros((self.batch_size, len(self.num_controls_multi))).astype(action.dtype)
        for f, action_map in enumerate(self.action_maps):
            if action_map["multi_dependency"] == []:
                continue

            action_multi_f = utils.index_to_combination(action[..., f], action_map["multi_dims"])
            action_multi = action_multi.at[..., action_map["multi_dependency"]].set(action_multi_f)
        return action_multi

    def encode_multi_actions(self, action_multi):
        """Encode multiple actions to flattened actions"""
        if self.action_maps is None:
            return action_multi

        action = jnp.zeros((self.batch_size, len(self.num_controls))).astype(action_multi.dtype)
        for f, action_map in enumerate(self.action_maps):
            if action_map["multi_dependency"] == []:
                action = action.at[..., f].set(jnp.zeros_like(action_multi[..., 0]))
                continue

            action_f = utils.get_combination_index(
                action_multi[..., action_map["multi_dependency"]], action_map["multi_dims"]
            )
            action = action.at[..., f].set(action_f)
        return action

    def _construct_dependencies(self, A_dependencies, B_dependencies, B_action_dependencies, A, B):
        if A_dependencies is not None:
            A_dependencies = A_dependencies
        elif isinstance(A[0], Distribution) and isinstance(B[0], Distribution):
            A_dependencies, _ = get_dependencies(A, B)
        else:
            A_dependencies = [list(range(self.num_factors)) for _ in range(self.num_modalities)]

        if B_dependencies is not None:
            B_dependencies = B_dependencies
        elif isinstance(A[0], Distribution) and isinstance(B[0], Distribution):
            _, B_dependencies = get_dependencies(A, B)
        else:
            B_dependencies = [[f] for f in range(self.num_factors)]

        """TODO: check B action shape"""
        if B_action_dependencies is not None:
            B_action_dependencies = B_action_dependencies
        else:
            B_action_dependencies = [[f] for f in range(self.num_factors)]
        return A_dependencies, B_dependencies, B_action_dependencies

    def _flatten_B_action_dims(self, B, B_action_dependencies):
        assert hasattr(B[0], "shape"), "Elements of B must be tensors and have attribute shape"
        action_maps = []  # mapping from multi action dependencies to flat action dependencies for each B
        B_flat = []
        for i, (B_f, action_dependency) in enumerate(zip(B, B_action_dependencies)):
            if action_dependency == []:
                B_flat.append(jnp.expand_dims(B_f, axis=-1))
                action_maps.append(
                    {"multi_dependency": [], "multi_dims": [], "flat_dependency": [i], "flat_dims": [1]}
                )
                continue

            dims = [self.num_controls_multi[d] for d in action_dependency]
            target_shape = list(B_f.shape)[: -len(action_dependency)] + [pymath.prod(dims)]
            B_flat.append(B_f.reshape(target_shape))
            action_maps.append(
                {
                    "multi_dependency": action_dependency,
                    "multi_dims": dims,
                    "flat_dependency": [i],
                    "flat_dims": [pymath.prod(dims)],
                }
            )
        return B_flat, action_maps

    def _construct_flattend_policies(self, policies, action_maps):
        policies_flat = []
        for action_map in action_maps:
            if action_map["multi_dependency"] == []:
                policies_flat.append(jnp.zeros_like(policies[..., 0]))
                continue

            policies_flat.append(
                utils.get_combination_index(
                    policies[..., action_map["multi_dependency"]],
                    action_map["multi_dims"],
                )
            )
        policies_flat = jnp.stack(policies_flat, axis=-1)
        return policies_flat

    def _get_default_params(self):
        method = self.inference_algo
        default_params = None
        if method == "VANILLA":
            default_params = {"num_iter": 8, "dF": 1.0, "dF_tol": 0.001}
        elif method == "MMP":
            raise NotImplementedError("MMP is not implemented")
        elif method == "VMP":
            raise NotImplementedError("VMP is not implemented")
        elif method == "BP":
            raise NotImplementedError("BP is not implemented")
        elif method == "EP":
            raise NotImplementedError("EP is not implemented")
        elif method == "CV":
            raise NotImplementedError("CV is not implemented")

        return default_params

    def _validate(self):
        for m in range(self.num_modalities):
            factor_dims = tuple([self.num_states[f] for f in self.A_dependencies[m]])
            assert (
                self.A[m].shape[2:] == factor_dims
            ), f"Please input an `A_dependencies` whose {m}-th indices correspond to the hidden state factors that line up with lagging dimensions of A[{m}]..."
            if self.pA != None:
                assert (
                    self.pA[m].shape[2:] == factor_dims
                ), f"Please input an `A_dependencies` whose {m}-th indices correspond to the hidden state factors that line up with lagging dimensions of pA[{m}]..."
            assert max(self.A_dependencies[m]) <= (
                self.num_factors - 1
            ), f"Check modality {m} of `A_dependencies` - must be consistent with `num_states` and `num_factors`..."

        for f in range(self.num_factors):
            factor_dims = tuple([self.num_states[f] for f in self.B_dependencies[f]])
            assert (
                self.B[f].shape[2:-1] == factor_dims
            ), f"Please input a `B_dependencies` whose {f}-th indices pick out the hidden state factors that line up with the all-but-final lagging dimensions of B[{f}]..."
            if self.pB != None:
                assert (
                    self.pB[f].shape[2:-1] == factor_dims
                ), f"Please input a `B_dependencies` whose {f}-th indices pick out the hidden state factors that line up with the all-but-final lagging dimensions of pB[{f}]..."
            assert max(self.B_dependencies[f]) <= (
                self.num_factors - 1
            ), f"Check factor {f} of `B_dependencies` - must be consistent with `num_states` and `num_factors`..."

        for factor_idx in self.control_fac_idx:
            assert (
                self.num_controls[factor_idx] > 1
            ), "Control factor (and B matrix) dimensions are not consistent with user-given control_fac_idx"

    @property
    def unique_multiactions(self):
        size = pymath.prod(self.num_controls)
        return jnp.unique(self.policies[:, 0], axis=0, size=size, fill_value=-1)<|MERGE_RESOLUTION|>--- conflicted
+++ resolved
@@ -77,7 +77,6 @@
     inductive_depth: int = field(static=True)
     # matrix of all possible policies (each row is a policy of shape (num_controls[0], num_controls[1], ..., num_controls[num_control_factors-1])
     policies: Array = field(static=True)
-    # policies_multi: Array = field(static=True)
     # flag for whether to use expected utility ("reward" or "preference satisfaction") when computing expected free energy
     use_utility: bool = field(static=True)
     # flag for whether to use state information gain ("salience") when computing expected free energy
@@ -140,7 +139,9 @@
         learn_E=False,
     ):
         if B_action_dependencies is not None:
-            assert num_controls is not None, "Please specify num_controls for complex action dependencies"
+            assert (
+                num_controls is not None
+            ), "Please specify num_controls for complex action dependencies"
 
         # extract high level variables
         self.num_modalities = len(A)
@@ -153,28 +154,37 @@
             self.A_dependencies,
             self.B_dependencies,
             self.B_action_dependencies,
-        ) = self._construct_dependencies(A_dependencies, B_dependencies, B_action_dependencies, A, B)
+        ) = self._construct_dependencies(
+            A_dependencies, B_dependencies, B_action_dependencies, A, B
+        )
 
         # extract A and B tensors
-        A = [jnp.array(a.data) if isinstance(a, Distribution) else a for a in A]
-        B = [jnp.array(b.data) if isinstance(b, Distribution) else b for b in B]
+        A = [
+            jnp.array(a.data) if isinstance(a, Distribution) else a for a in A
+        ]
+        B = [
+            jnp.array(b.data) if isinstance(b, Distribution) else b for b in B
+        ]
         self.batch_size = A[0].shape[0] if not apply_batch else 1
 
         # flatten B action dims for multiple action dependencies
         self.action_maps = None
         self.num_controls_multi = num_controls
-<<<<<<< HEAD
         if (
             B_action_dependencies is not None
         ):  # note, this only works when B_action_dependencies is not the trivial case of [[0], [1], ...., [num_factors-1]]
-=======
-        if B_action_dependencies is not None:
->>>>>>> 787fb005
             policies_multi = control.construct_policies(
-                self.num_controls_multi, self.num_controls_multi, policy_len, control_fac_idx
-            )
-            B, self.action_maps = self._flatten_B_action_dims(B, self.B_action_dependencies)
-            policies = self._construct_flattend_policies(policies_multi, self.action_maps)
+                self.num_controls_multi,
+                self.num_controls_multi,
+                policy_len,
+                control_fac_idx,
+            )
+            B, self.action_maps = self._flatten_B_action_dims(
+                B, self.B_action_dependencies
+            )
+            policies = self._construct_flattend_policies(
+                policies_multi, self.action_maps
+            )
             self.sampling_mode = "full"
 
         # extract shapes from A and B
@@ -206,7 +216,9 @@
 
         # construct control factor indices
         if control_fac_idx == None:
-            self.control_fac_idx = [f for f in range(self.num_factors) if self.num_controls[f] > 1]
+            self.control_fac_idx = [
+                f for f in range(self.num_factors) if self.num_controls[f] > 1
+            ]
         else:
             msg = "Check control_fac_idx - must be consistent with `num_states` and `num_factors`..."
             assert max(control_fac_idx) <= (self.num_factors - 1), msg
@@ -215,43 +227,71 @@
         # construct policies
         if policies is None:
             self.policies = control.construct_policies(
-                self.num_states, self.num_controls, self.policy_len, self.control_fac_idx
+                self.num_states,
+                self.num_controls,
+                self.policy_len,
+                self.control_fac_idx,
             )
         else:
             self.policies = policies
 
         # setup pytree leaves A, B, C, D, E, pA, pB, H, I
         if apply_batch:
-            A = jtu.tree_map(lambda x: jnp.broadcast_to(x, (self.batch_size,) + x.shape), A)
-            B = jtu.tree_map(lambda x: jnp.broadcast_to(x, (self.batch_size,) + x.shape), B)
+            A = jtu.tree_map(
+                lambda x: jnp.broadcast_to(x, (self.batch_size,) + x.shape), A
+            )
+            B = jtu.tree_map(
+                lambda x: jnp.broadcast_to(x, (self.batch_size,) + x.shape), B
+            )
 
         if pA is not None and apply_batch:
-            pA = jtu.tree_map(lambda x: jnp.broadcast_to(x, (self.batch_size,) + x.shape), pA)
+            pA = jtu.tree_map(
+                lambda x: jnp.broadcast_to(x, (self.batch_size,) + x.shape), pA
+            )
 
         if pB is not None and apply_batch:
-            pB = jtu.tree_map(lambda x: jnp.broadcast_to(x, (self.batch_size,) + x.shape), pB)
+            pB = jtu.tree_map(
+                lambda x: jnp.broadcast_to(x, (self.batch_size,) + x.shape), pB
+            )
 
         if C is None:
-            C = [jnp.ones((self.batch_size, self.num_obs[m])) / self.num_obs[m] for m in range(self.num_modalities)]
+            C = [
+                jnp.ones((self.batch_size, self.num_obs[m])) / self.num_obs[m]
+                for m in range(self.num_modalities)
+            ]
         elif apply_batch:
-            C = jtu.tree_map(lambda x: jnp.broadcast_to(x, (self.batch_size,) + x.shape), C)
+            C = jtu.tree_map(
+                lambda x: jnp.broadcast_to(x, (self.batch_size,) + x.shape), C
+            )
 
         if D is None:
-            D = [jnp.ones((self.batch_size, self.num_states[f])) / self.num_states[f] for f in range(self.num_factors)]
+            D = [
+                jnp.ones((self.batch_size, self.num_states[f]))
+                / self.num_states[f]
+                for f in range(self.num_factors)
+            ]
         elif apply_batch:
-            D = jtu.tree_map(lambda x: jnp.broadcast_to(x, (self.batch_size,) + x.shape), D)
+            D = jtu.tree_map(
+                lambda x: jnp.broadcast_to(x, (self.batch_size,) + x.shape), D
+            )
 
         if E is None:
-            E = jnp.ones((self.batch_size, len(self.policies))) / len(self.policies)
+            E = jnp.ones((self.batch_size, len(self.policies))) / len(
+                self.policies
+            )
         elif apply_batch:
             E = jnp.broadcast_to(E, (self.batch_size,) + E.shape)
 
         if self.use_inductive and self.H is not None:
-            I = control.generate_I_matrix(H, B, self.inductive_threshold, self.inductive_depth)
+            I = control.generate_I_matrix(
+                H, B, self.inductive_threshold, self.inductive_depth
+            )
         elif self.use_inductive and I is not None:
             I = I
         else:
-            I = jtu.tree_map(lambda x: jnp.expand_dims(jnp.zeros_like(x), 1), D)
+            I = jtu.tree_map(
+                lambda x: jnp.expand_dims(jnp.zeros_like(x), 1), D
+            )
 
         self.A = A
         self.B = B
@@ -265,15 +305,21 @@
 
         self.gamma = jnp.broadcast_to(gamma, (self.batch_size,))
         self.alpha = jnp.broadcast_to(alpha, (self.batch_size,))
-        self.inductive_threshold = jnp.broadcast_to(inductive_threshold, (self.batch_size,))
-        self.inductive_epsilon = jnp.broadcast_to(inductive_epsilon, (self.batch_size,))
+        self.inductive_threshold = jnp.broadcast_to(
+            inductive_threshold, (self.batch_size,)
+        )
+        self.inductive_epsilon = jnp.broadcast_to(
+            inductive_epsilon, (self.batch_size,)
+        )
         self.onehot_obs = onehot_obs
 
         # validate model
         self._validate()
 
     @vmap
-    def infer_states(self, observations, past_actions, empirical_prior, qs_hist, mask=None):
+    def infer_states(
+        self, observations, past_actions, empirical_prior, qs_hist, mask=None
+    ):
         """
         Update approximate posterior over hidden states by solving variational inference problem, given an observation.
 
@@ -298,15 +344,23 @@
 
         # TODO: infer this from shapes
         if not self.onehot_obs:
-            o_vec = [nn.one_hot(o, self.num_obs[m]) for m, o in enumerate(observations)]
+            o_vec = [
+                nn.one_hot(o, self.num_obs[m])
+                for m, o in enumerate(observations)
+            ]
         else:
             o_vec = observations
 
         A = self.A
         if mask is not None:
             for i, m in enumerate(mask):
-                o_vec[i] = m * o_vec[i] + (1 - m) * jnp.ones_like(o_vec[i]) / self.num_obs[i]
-                A[i] = m * A[i] + (1 - m) * jnp.ones_like(A[i]) / self.num_obs[i]
+                o_vec[i] = (
+                    m * o_vec[i]
+                    + (1 - m) * jnp.ones_like(o_vec[i]) / self.num_obs[i]
+                )
+                A[i] = (
+                    m * A[i] + (1 - m) * jnp.ones_like(A[i]) / self.num_obs[i]
+                )
 
         output = inference.update_posterior_states(
             A,
@@ -365,36 +419,31 @@
         return q_pi, G
 
     @vmap
-    def infer_parameters(self, beliefs_A, outcomes, actions, beliefs_B=None, lr_pA=1.0, lr_pB=1.0, **kwargs):
+    def infer_parameters(
+        self,
+        beliefs_A,
+        outcomes,
+        actions,
+        beliefs_B=None,
+        lr_pA=1.0,
+        lr_pB=1.0,
+        **kwargs,
+    ):
         agent = self
-<<<<<<< HEAD
-        if self.learn_A:
-            o_vec_seq = jtu.tree_map(lambda o, dim: nn.one_hot(o, dim), outcomes, self.num_obs)
-            qA = learning.update_obs_likelihood_dirichlet(self.pA, o_vec_seq, beliefs_A, self.A_dependencies, lr=lr_pA)
-            E_qA = jtu.tree_map(lambda x: maths.dirichlet_expected_value(x), qA)
-            agent = tree_at(lambda x: (x.A, x.pA), agent, (E_qA, qA))
-
-        if self.learn_B:
-            beliefs_B = beliefs_A if beliefs_B is None else beliefs_B
-            # as many elements as there are control factors, where each element is a jnp.ndarray of shape (n_timesteps, )
-            actions_seq = [actions[..., i] for i in range(actions.shape[-1])]
-            assert beliefs_B[0].shape[0] == actions_seq[0].shape[0] + 1
-            actions_onehot = jtu.tree_map(lambda a, dim: nn.one_hot(a, dim, axis=-1), actions_seq, self.num_controls)
-            qB = learning.update_state_likelihood_dirichlet(
-                self.pB, beliefs_B, actions_onehot, self.B_dependencies, lr=lr_pB
-            )
-            E_qB = jtu.tree_map(lambda x: maths.dirichlet_expected_value(x), qB)
-=======
         beliefs_B = beliefs_A if beliefs_B is None else beliefs_B
         if self.inference_algo == "ovf":
-            smoothed_marginals_and_joints = inference.smoothing_ovf(beliefs_A, self.B, actions)
+            smoothed_marginals_and_joints = inference.smoothing_ovf(
+                beliefs_A, self.B, actions
+            )
             marginal_beliefs = smoothed_marginals_and_joints[0]
             joint_beliefs = smoothed_marginals_and_joints[1]
         else:
             marginal_beliefs = beliefs_A
             if self.learn_B:
                 nf = len(beliefs_B)
-                joint_fn = lambda f: [beliefs_B[f][1:]] + [beliefs_B[f_idx][:-1] for f_idx in self.B_dependencies[f]]
+                joint_fn = lambda f: [beliefs_B[f][1:]] + [
+                    beliefs_B[f_idx][:-1] for f_idx in self.B_dependencies[f]
+                ]
                 joint_beliefs = jtu.tree_map(joint_fn, list(range(nf)))
 
         if self.learn_A:
@@ -413,17 +462,27 @@
         if self.learn_B:
             assert beliefs_B[0].shape[0] == actions.shape[0] + 1
             qB, E_qB = learning.update_state_transition_dirichlet(
-                self.pB, joint_beliefs, actions, num_controls=self.num_controls, lr=lr_pB
-            )
->>>>>>> 787fb005
+                self.pB,
+                joint_beliefs,
+                actions,
+                num_controls=self.num_controls,
+                lr=lr_pB,
+            )
 
             # if you have updated your beliefs about transitions, you need to re-compute the I matrix used for inductive inferenece
             if self.use_inductive and self.H is not None:
-                I_updated = control.generate_I_matrix(self.H, E_qB, self.inductive_threshold, self.inductive_depth)
+                I_updated = control.generate_I_matrix(
+                    self.H,
+                    E_qB,
+                    self.inductive_threshold,
+                    self.inductive_depth,
+                )
             else:
                 I_updated = self.I
 
-            agent = tree_at(lambda x: (x.B, x.pB, x.I), agent, (E_qB, qB, I_updated))
+            agent = tree_at(
+                lambda x: (x.B, x.pB, x.I), agent, (E_qB, qB, I_updated)
+            )
 
         # if self.learn_C:
         #     self.qC = learning.update_C(self.C, *args, **kwargs)
@@ -442,7 +501,9 @@
         # return empirical_prior, and the history of posterior beliefs (filtering distributions) held about hidden states at times 1, 2 ... t
         qs_last = jtu.tree_map(lambda x: x[-1], qs)
         # this computation of the predictive prior is correct only for fully factorised Bs.
-        pred = control.compute_expected_state(qs_last, self.B, action, B_dependencies=self.B_dependencies)
+        pred = control.compute_expected_state(
+            qs_last, self.B, action, B_dependencies=self.B_dependencies
+        )
         return (pred, qs)
 
     @vmap
@@ -459,15 +520,27 @@
         """
 
         if (rng_key is None) and (self.action_selection == "stochastic"):
-            raise ValueError("Please provide a random number generator key to sample actions stochastically")
+            raise ValueError(
+                "Please provide a random number generator key to sample actions stochastically"
+            )
 
         if self.sampling_mode == "marginal":
             action = control.sample_action(
-                q_pi, self.policies, self.num_controls, self.action_selection, self.alpha, rng_key=rng_key
+                q_pi,
+                self.policies,
+                self.num_controls,
+                self.action_selection,
+                self.alpha,
+                rng_key=rng_key,
             )
         elif self.sampling_mode == "full":
             action = control.sample_policy(
-                q_pi, self.policies, self.num_controls, self.action_selection, self.alpha, rng_key=rng_key
+                q_pi,
+                self.policies,
+                self.num_controls,
+                self.action_selection,
+                self.alpha,
+                rng_key=rng_key,
             )
 
         return action
@@ -489,12 +562,18 @@
         """
 
         if self.sampling_mode == "marginal":
-            marginals = control.get_marginals(q_pi, self.policies, self.num_controls)
+            marginals = control.get_marginals(
+                q_pi, self.policies, self.num_controls
+            )
             outer = lambda a, b: jnp.outer(a, b).reshape(-1)
             marginals = jtu.tree_reduce(outer, marginals)
 
         elif self.sampling_mode == "full":
-            locs = jnp.all(self.policies[:, 0] == jnp.expand_dims(self.unique_multiactions, -2), -1)
+            locs = jnp.all(
+                self.policies[:, 0]
+                == jnp.expand_dims(self.unique_multiactions, -2),
+                -1,
+            )
             marginals = jnp.where(locs, q_pi, 0.0).sum(-1)
 
         # assert jnp.isclose(jnp.sum(marginals), 1.)  # this fails inside scan
@@ -505,13 +584,19 @@
         if self.action_maps is None:
             return action
 
-        action_multi = jnp.zeros((self.batch_size, len(self.num_controls_multi))).astype(action.dtype)
+        action_multi = jnp.zeros(
+            (self.batch_size, len(self.num_controls_multi))
+        ).astype(action.dtype)
         for f, action_map in enumerate(self.action_maps):
             if action_map["multi_dependency"] == []:
                 continue
 
-            action_multi_f = utils.index_to_combination(action[..., f], action_map["multi_dims"])
-            action_multi = action_multi.at[..., action_map["multi_dependency"]].set(action_multi_f)
+            action_multi_f = utils.index_to_combination(
+                action[..., f], action_map["multi_dims"]
+            )
+            action_multi = action_multi.at[
+                ..., action_map["multi_dependency"]
+            ].set(action_multi_f)
         return action_multi
 
     def encode_multi_actions(self, action_multi):
@@ -519,25 +604,35 @@
         if self.action_maps is None:
             return action_multi
 
-        action = jnp.zeros((self.batch_size, len(self.num_controls))).astype(action_multi.dtype)
+        action = jnp.zeros((self.batch_size, len(self.num_controls))).astype(
+            action_multi.dtype
+        )
         for f, action_map in enumerate(self.action_maps):
             if action_map["multi_dependency"] == []:
-                action = action.at[..., f].set(jnp.zeros_like(action_multi[..., 0]))
+                action = action.at[..., f].set(
+                    jnp.zeros_like(action_multi[..., 0])
+                )
                 continue
 
             action_f = utils.get_combination_index(
-                action_multi[..., action_map["multi_dependency"]], action_map["multi_dims"]
+                action_multi[..., action_map["multi_dependency"]],
+                action_map["multi_dims"],
             )
             action = action.at[..., f].set(action_f)
         return action
 
-    def _construct_dependencies(self, A_dependencies, B_dependencies, B_action_dependencies, A, B):
+    def _construct_dependencies(
+        self, A_dependencies, B_dependencies, B_action_dependencies, A, B
+    ):
         if A_dependencies is not None:
             A_dependencies = A_dependencies
         elif isinstance(A[0], Distribution) and isinstance(B[0], Distribution):
             A_dependencies, _ = get_dependencies(A, B)
         else:
-            A_dependencies = [list(range(self.num_factors)) for _ in range(self.num_modalities)]
+            A_dependencies = [
+                list(range(self.num_factors))
+                for _ in range(self.num_modalities)
+            ]
 
         if B_dependencies is not None:
             B_dependencies = B_dependencies
@@ -554,19 +649,32 @@
         return A_dependencies, B_dependencies, B_action_dependencies
 
     def _flatten_B_action_dims(self, B, B_action_dependencies):
-        assert hasattr(B[0], "shape"), "Elements of B must be tensors and have attribute shape"
-        action_maps = []  # mapping from multi action dependencies to flat action dependencies for each B
+        assert hasattr(
+            B[0], "shape"
+        ), "Elements of B must be tensors and have attribute shape"
+        action_maps = (
+            []
+        )  # mapping from multi action dependencies to flat action dependencies for each B
         B_flat = []
-        for i, (B_f, action_dependency) in enumerate(zip(B, B_action_dependencies)):
+        for i, (B_f, action_dependency) in enumerate(
+            zip(B, B_action_dependencies)
+        ):
             if action_dependency == []:
                 B_flat.append(jnp.expand_dims(B_f, axis=-1))
                 action_maps.append(
-                    {"multi_dependency": [], "multi_dims": [], "flat_dependency": [i], "flat_dims": [1]}
+                    {
+                        "multi_dependency": [],
+                        "multi_dims": [],
+                        "flat_dependency": [i],
+                        "flat_dims": [1],
+                    }
                 )
                 continue
 
             dims = [self.num_controls_multi[d] for d in action_dependency]
-            target_shape = list(B_f.shape)[: -len(action_dependency)] + [pymath.prod(dims)]
+            target_shape = list(B_f.shape)[: -len(action_dependency)] + [
+                pymath.prod(dims)
+            ]
             B_flat.append(B_f.reshape(target_shape))
             action_maps.append(
                 {
@@ -614,7 +722,9 @@
 
     def _validate(self):
         for m in range(self.num_modalities):
-            factor_dims = tuple([self.num_states[f] for f in self.A_dependencies[m]])
+            factor_dims = tuple(
+                [self.num_states[f] for f in self.A_dependencies[m]]
+            )
             assert (
                 self.A[m].shape[2:] == factor_dims
             ), f"Please input an `A_dependencies` whose {m}-th indices correspond to the hidden state factors that line up with lagging dimensions of A[{m}]..."
@@ -627,7 +737,9 @@
             ), f"Check modality {m} of `A_dependencies` - must be consistent with `num_states` and `num_factors`..."
 
         for f in range(self.num_factors):
-            factor_dims = tuple([self.num_states[f] for f in self.B_dependencies[f]])
+            factor_dims = tuple(
+                [self.num_states[f] for f in self.B_dependencies[f]]
+            )
             assert (
                 self.B[f].shape[2:-1] == factor_dims
             ), f"Please input a `B_dependencies` whose {f}-th indices pick out the hidden state factors that line up with the all-but-final lagging dimensions of B[{f}]..."
@@ -647,4 +759,6 @@
     @property
     def unique_multiactions(self):
         size = pymath.prod(self.num_controls)
-        return jnp.unique(self.policies[:, 0], axis=0, size=size, fill_value=-1)+        return jnp.unique(
+            self.policies[:, 0], axis=0, size=size, fill_value=-1
+        )