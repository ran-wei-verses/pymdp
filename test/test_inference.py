#!/usr/bin/env python
# -*- coding: utf-8 -*-

""" Unit Tests
__author__: Conor Heins, Alexander Tschantz, Daphne Demekas, Brennan Klein
"""

import os
import unittest

import numpy as np

from pymdp import utils, maths
from pymdp import inference

class TestInference(unittest.TestCase):

    def test_update_posterior_states(self):
        """
        Tests the refactored version of `update_posterior_states`
        """

        '''Test with single hidden state factor and single observation modality'''

        num_states = [3]
        num_obs = [3]       

        prior = utils.random_single_categorical(num_states)

        A = utils.to_obj_array(maths.softmax(np.eye(num_states[0]) * 0.1))

        obs_idx = 1
        obs = utils.onehot(obs_idx, num_obs[0])

        qs_out = inference.update_posterior_states(A, obs, prior=prior)
        qs_validation =  maths.softmax(maths.spm_log_single(A[0][obs_idx,:]) + maths.spm_log_single(prior[0]))

        self.assertTrue(np.isclose(qs_validation, qs_out[0]).all())

        '''Try single modality inference where the observation is passed in as an int'''
        qs_out_2 = inference.update_posterior_states(A, obs_idx, prior=prior)
        self.assertTrue(np.isclose(qs_out_2[0], qs_out[0]).all())

        '''Try single modality inference where the observation is a one-hot stored in an object array'''
        qs_out_3 = inference.update_posterior_states(A, utils.to_obj_array(obs), prior=prior)
        self.assertTrue(np.isclose(qs_out_3[0], qs_out[0]).all())

        '''Test with multiple hidden state factors and single observation modality'''

        num_states = [3, 4]
        num_obs = [3]

        prior = utils.random_single_categorical(num_states)

        A = utils.random_A_matrix(num_obs, num_states)

        obs_idx = 1
        obs = utils.onehot(obs_idx, num_obs[0])

        qs_out = inference.update_posterior_states(A, obs, prior=prior, num_iter = 1)

        # validate with a quick n' dirty implementation of FPI

        # initialize posterior and log prior
        qs_valid_init = utils.obj_array_uniform(num_states)
        log_prior = maths.spm_log_obj_array(prior)

        qs_valid_final = utils.obj_array(len(num_states))

        log_likelihood = maths.spm_log_single(maths.get_joint_likelihood(A, obs, num_states))

        num_factors = len(num_states)

        qs_valid_init_all = qs_valid_init[0]
        for factor in range(num_factors-1):
            qs_valid_init_all = qs_valid_init_all[...,None]*qs_valid_init[factor+1]
        LL_tensor = log_likelihood * qs_valid_init_all

        factor_ids = range(num_factors)

        for factor, qs_f in enumerate(qs_valid_init):
            ax2sum = tuple(set(factor_ids) - set([factor])) # which axes to sum out
            qL = LL_tensor.sum(axis = ax2sum) / qs_f
            qs_valid_final[factor] = maths.softmax(qL + log_prior[factor])

        for factor, qs_f_valid in enumerate(qs_valid_final):
            self.assertTrue(np.isclose(qs_f_valid, qs_out[factor]).all())

        '''Test with multiple hidden state factors and multiple observation modalities, for two different kinds of observation input formats'''
        
        num_states = [3, 4]
        num_obs = [3, 3, 5]

        prior = utils.random_single_categorical(num_states)

        A = utils.random_A_matrix(num_obs, num_states)

        obs_index_tuple = tuple([np.random.randint(obs_dim) for obs_dim in num_obs])

        qs_out1 = inference.update_posterior_states(A, obs_index_tuple, prior=prior)

        obs_onehots = utils.obj_array(len(num_obs))
        for g in range(len(num_obs)):
            obs_onehots[g] = utils.onehot(obs_index_tuple[g], num_obs[g])

        qs_out2 = inference.update_posterior_states(A, obs_onehots, prior=prior)

        for factor in range(len(num_states)):
            self.assertTrue(np.isclose(qs_out1[factor], qs_out2[factor]).all())

    def test_update_posterior_states_factorized_single_factor(self):
        """
        Tests the version of `update_posterior_states` where an `mb_dict` is provided as an argument to factorize
        the fixed-point iteration (FPI) algorithm. Single factor version.
        """
        num_states = [3]
        num_obs = [3]       

        prior = utils.random_single_categorical(num_states)

        A = utils.to_obj_array(maths.softmax(np.eye(num_states[0]) * 0.1))

        obs_idx = 1
        obs = utils.onehot(obs_idx, num_obs[0])

        mb_dict = {'A_factor_list': [[0]],
                    'A_modality_list': [[0]]}

        qs_out = inference.update_posterior_states_factorized(A, obs, num_obs, num_states, mb_dict, prior=prior)
        qs_validation =  maths.softmax(maths.spm_log_single(A[0][obs_idx,:]) + maths.spm_log_single(prior[0]))

        self.assertTrue(np.isclose(qs_validation, qs_out[0]).all())

        '''Try single modality inference where the observation is passed in as an int'''
        qs_out_2 = inference.update_posterior_states_factorized(A, obs_idx, num_obs, num_states, mb_dict, prior=prior)
        self.assertTrue(np.isclose(qs_out_2[0], qs_out[0]).all())

        '''Try single modality inference where the observation is a one-hot stored in an object array'''
        qs_out_3 = inference.update_posterior_states_factorized(A, utils.to_obj_array(obs),num_obs, num_states, mb_dict, prior=prior)
        self.assertTrue(np.isclose(qs_out_3[0], qs_out[0]).all())

    def test_update_posterior_states_factorized(self):
        """
        Tests the version of `update_posterior_states` where an `mb_dict` is provided as an argument to factorize
        the fixed-point iteration (FPI) algorithm.
        """

        num_states = [3, 4]
        num_obs = [3, 3, 5]

        prior = utils.random_single_categorical(num_states)

        obs_index_tuple = tuple([np.random.randint(obs_dim) for obs_dim in num_obs])

        mb_dict = {'A_factor_list': [[0], [1], [0, 1]],
                    'A_modality_list': [[0, 2], [1, 2]]}
        
        A_reduced = utils.random_A_matrix(num_obs, num_states, A_factor_list=mb_dict['A_factor_list'])

        qs_out = inference.update_posterior_states_factorized(A_reduced, obs_index_tuple, num_obs, num_states, mb_dict, prior=prior)

        A_full = utils.initialize_empty_A(num_obs, num_states)
        for m, A_m in enumerate(A_full):
            other_factors = list(set(range(len(num_states))) - set(mb_dict['A_factor_list'][m])) # list of the factors that modality `m` does not depend on

            # broadcast or tile the reduced A matrix (`A_reduced`) along the dimensions of corresponding to `other_factors`
            expanded_dims = [num_obs[m]] + [1 if f in other_factors else ns for (f, ns) in enumerate(num_states)]
            tile_dims = [1] + [ns if f in other_factors else 1 for (f, ns) in enumerate(num_states)]
            A_full[m] = np.tile(A_reduced[m].reshape(expanded_dims), tile_dims)
        
        qs_validation = inference.update_posterior_states(A_full, obs_index_tuple, prior=prior)

        for qs_f_val, qs_f_out in zip(qs_validation, qs_out):
            self.assertTrue(np.isclose(qs_f_val, qs_f_out).all())
<<<<<<< HEAD
=======
    
    def test_update_posterior_states_factorized_noVFE_compute(self):
        """
        Tests the version of `update_posterior_states` where an `mb_dict` is provided as an argument to factorize
        the fixed-point iteration (FPI) algorithm.

        In this version, we always run the total number of iterations because we don't compute the variational free energy over the course of convergence/optimization.
        """

        num_states = [3, 4]
        num_obs = [3, 3, 5]

        prior = utils.random_single_categorical(num_states)

        obs_index_tuple = tuple([np.random.randint(obs_dim) for obs_dim in num_obs])

        mb_dict = {'A_factor_list': [[0], [1], [0, 1]],
                    'A_modality_list': [[0, 2], [1, 2]]}
        
        A_reduced = utils.random_A_matrix(num_obs, num_states, A_factor_list=mb_dict['A_factor_list'])

        qs_out = inference.update_posterior_states_factorized(A_reduced, obs_index_tuple, num_obs, num_states, mb_dict, prior=prior, compute_vfe=False)

        A_full = utils.initialize_empty_A(num_obs, num_states)
        for m, A_m in enumerate(A_full):
            other_factors = list(set(range(len(num_states))) - set(mb_dict['A_factor_list'][m])) # list of the factors that modality `m` does not depend on

            # broadcast or tile the reduced A matrix (`A_reduced`) along the dimensions of corresponding to `other_factors`
            expanded_dims = [num_obs[m]] + [1 if f in other_factors else ns for (f, ns) in enumerate(num_states)]
            tile_dims = [1] + [ns if f in other_factors else 1 for (f, ns) in enumerate(num_states)]
            A_full[m] = np.tile(A_reduced[m].reshape(expanded_dims), tile_dims)
        
        qs_validation = inference.update_posterior_states(A_full, obs_index_tuple, prior=prior, compute_vfe=False)

        for qs_f_val, qs_f_out in zip(qs_validation, qs_out):
            self.assertTrue(np.isclose(qs_f_val, qs_f_out).all())
>>>>>>> 03846880
    

if __name__ == "__main__":
    unittest.main()<|MERGE_RESOLUTION|>--- conflicted
+++ resolved
@@ -172,8 +172,6 @@
 
         for qs_f_val, qs_f_out in zip(qs_validation, qs_out):
             self.assertTrue(np.isclose(qs_f_val, qs_f_out).all())
-<<<<<<< HEAD
-=======
     
     def test_update_posterior_states_factorized_noVFE_compute(self):
         """
@@ -210,7 +208,6 @@
 
         for qs_f_val, qs_f_out in zip(qs_validation, qs_out):
             self.assertTrue(np.isclose(qs_f_val, qs_f_out).all())
->>>>>>> 03846880
     
 
 if __name__ == "__main__":
